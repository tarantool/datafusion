--- conflicted
+++ resolved
@@ -71,7 +71,6 @@
 chrono = { version = "0.4.34", default-features = false }
 ctor = "0.2.0"
 dashmap = "5.4.0"
-<<<<<<< HEAD
 datafusion = { path = "datafusion/core", version = "37.0.0", default-features = false }
 datafusion-common = { path = "datafusion/common", version = "37.0.0", default-features = false }
 datafusion-common-runtime = { path = "datafusion/common_runtime", version = "37.0.0" }
@@ -86,22 +85,6 @@
 datafusion-sql = { path = "datafusion/sql", version = "37.0.0" }
 datafusion-sqllogictest = { path = "datafusion/sqllogictest", version = "37.0.0" }
 datafusion-substrait = { path = "datafusion/substrait", version = "37.0.0" }
-=======
-datafusion = { path = "datafusion/core", version = "36.0.0", default-features = false }
-datafusion-common = { path = "datafusion/common", version = "36.0.0", default-features = false }
-datafusion-common-runtime = { path = "datafusion/common-runtime", version = "36.0.0" }
-datafusion-execution = { path = "datafusion/execution", version = "36.0.0" }
-datafusion-expr = { path = "datafusion/expr", version = "36.0.0" }
-datafusion-functions = { path = "datafusion/functions", version = "36.0.0" }
-datafusion-functions-array = { path = "datafusion/functions-array", version = "36.0.0" }
-datafusion-optimizer = { path = "datafusion/optimizer", version = "36.0.0", default-features = false }
-datafusion-physical-expr = { path = "datafusion/physical-expr", version = "36.0.0", default-features = false }
-datafusion-physical-plan = { path = "datafusion/physical-plan", version = "36.0.0" }
-datafusion-proto = { path = "datafusion/proto", version = "36.0.0" }
-datafusion-sql = { path = "datafusion/sql", version = "36.0.0" }
-datafusion-sqllogictest = { path = "datafusion/sqllogictest", version = "36.0.0" }
-datafusion-substrait = { path = "datafusion/substrait", version = "36.0.0" }
->>>>>>> 40fb1b85
 doc-comment = "0.3"
 env_logger = "0.11"
 futures = "0.3"
